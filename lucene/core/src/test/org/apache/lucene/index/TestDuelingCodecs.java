package org.apache.lucene.index;

/*
 * Licensed to the Apache Software Foundation (ASF) under one or more
 * contributor license agreements.  See the NOTICE file distributed with
 * this work for additional information regarding copyright ownership.
 * The ASF licenses this file to You under the Apache License, Version 2.0
 * (the "License"); you may not use this file except in compliance with
 * the License.  You may obtain a copy of the License at
 *
 *     http://www.apache.org/licenses/LICENSE-2.0
 *
 * Unless required by applicable law or agreed to in writing, software
 * distributed under the License is distributed on an "AS IS" BASIS,
 * WITHOUT WARRANTIES OR CONDITIONS OF ANY KIND, either express or implied.
 * See the License for the specific language governing permissions and
 * limitations under the License.
 */

import java.io.IOException;
import java.util.Random;

import org.apache.lucene.analysis.MockAnalyzer;
import org.apache.lucene.codecs.Codec;
import org.apache.lucene.document.Document;
import org.apache.lucene.document.FieldTypes;
import org.apache.lucene.store.Directory;
import org.apache.lucene.util.BytesRef;
import org.apache.lucene.util.LineFileDocs;
import org.apache.lucene.util.LuceneTestCase;
import org.apache.lucene.util.TestUtil;

/**
 * Compares one codec against another
 */
public class TestDuelingCodecs extends LuceneTestCase {
  private Directory leftDir;
  private IndexReader leftReader;
  private Codec leftCodec;

  private Directory rightDir;
  private IndexReader rightReader;
  private Codec rightCodec;
  
  private String info;  // for debugging

  @Override
  public void setUp() throws Exception {
    super.setUp();

    // for now it's SimpleText vs Default(random postings format)
    // as this gives the best overall coverage. when we have more
    // codecs we should probably pick 2 from Codec.availableCodecs()
    
    leftCodec = Codec.forName("SimpleText");
    rightCodec = new RandomCodec(random());

    leftDir = newDirectory();
    rightDir = newDirectory();

    long seed = random().nextLong();

    // must use same seed because of random payloads, etc
    int maxTermLength = TestUtil.nextInt(random(), 1, IndexWriter.MAX_TERM_LENGTH);
    MockAnalyzer leftAnalyzer = new MockAnalyzer(new Random(seed));
    leftAnalyzer.setMaxTokenLength(maxTermLength);
    MockAnalyzer rightAnalyzer = new MockAnalyzer(new Random(seed));
    rightAnalyzer.setMaxTokenLength(maxTermLength);

    // but these can be different
    // TODO: this turns this into a really big test of Multi*, is that what we want?
    IndexWriterConfig leftConfig = newIndexWriterConfig(leftAnalyzer);
    leftConfig.setCodec(leftCodec);
    // preserve docids
    leftConfig.setMergePolicy(newLogMergePolicy());

    IndexWriterConfig rightConfig = newIndexWriterConfig(rightAnalyzer);
    rightConfig.setCodec(rightCodec);
    // preserve docids
    rightConfig.setMergePolicy(newLogMergePolicy());

    // must use same seed because of random docvalues fields, etc
    RandomIndexWriter leftWriter = new RandomIndexWriter(new Random(seed), leftDir, leftConfig);
    RandomIndexWriter rightWriter = new RandomIndexWriter(new Random(seed), rightDir, rightConfig);
    
    int numdocs = atLeast(100);
    createRandomIndex(numdocs, leftWriter, seed);
    createRandomIndex(numdocs, rightWriter, seed);

    leftReader = maybeWrapReader(leftWriter.getReader());
    leftWriter.close();
    rightReader = maybeWrapReader(rightWriter.getReader());
    rightWriter.close();
    
    // check that our readers are valid
    TestUtil.checkReader(leftReader);
    TestUtil.checkReader(rightReader);
    
    info = "left: " + leftCodec.toString() + " / right: " + rightCodec.toString();
  }
  
  @Override
  public void tearDown() throws Exception {
    if (leftReader != null) {
      leftReader.close();
    }
    if (rightReader != null) {
      rightReader.close();   
    }

    if (leftDir != null) {
      leftDir.close();
    }
    if (rightDir != null) {
      rightDir.close();
    }
    
    super.tearDown();
  }
  
  /**
   * populates a writer with random stuff. this must be fully reproducable with the seed!
   */
  public static void createRandomIndex(int numdocs, RandomIndexWriter writer, long seed) throws IOException {
    Random random = new Random(seed);
<<<<<<< HEAD
    // primary source for our data is from linefiledocs, its realistic.
    LineFileDocs lineFileDocs = new LineFileDocs(writer.w, random);
    FieldTypes fieldTypes = writer.getFieldTypes();
    fieldTypes.setMultiValued("sortedset");
    fieldTypes.setMultiValued("sparsesortednum");
=======
    // primary source for our data is from linefiledocs, it's realistic.
    LineFileDocs lineFileDocs = new LineFileDocs(random);
>>>>>>> c96668e2

    // TODO: we should add other fields that use things like docs&freqs but omit positions,
    // because linefiledocs doesn't cover all the possibilities.
    for (int i = 0; i < numdocs; i++) {
      Document document = lineFileDocs.nextDoc();
      // grab the title and add some SortedSet instances for fun
      String title = document.getString("titleTokenized");
      String split[] = title.split("\\s+");
      for (String trash : split) {
        document.addAtom("sortedset", new BytesRef(trash));
      }
      // add a numeric dv field sometimes
      if (random.nextInt(4) == 2) {
        document.addInt("sparsenumeric", random.nextInt());
      }
      // add sortednumeric sometimes
      if (random.nextInt(5) == 1) {
        document.addLong("sparsesortednum", random.nextLong());
        if (random.nextBoolean()) {
          document.addLong("sparsesortednum", random.nextLong());
        }
      }
      writer.addDocument(document);
    }
    
    lineFileDocs.close();
  }
  
  /**
   * checks the two indexes are equivalent
   */
  public void testEquals() throws IOException {
    assertReaderEquals(info, leftReader, rightReader);
  }

}<|MERGE_RESOLUTION|>--- conflicted
+++ resolved
@@ -123,16 +123,11 @@
    */
   public static void createRandomIndex(int numdocs, RandomIndexWriter writer, long seed) throws IOException {
     Random random = new Random(seed);
-<<<<<<< HEAD
-    // primary source for our data is from linefiledocs, its realistic.
+    // primary source for our data is from linefiledocs, it's realistic.
     LineFileDocs lineFileDocs = new LineFileDocs(writer.w, random);
     FieldTypes fieldTypes = writer.getFieldTypes();
     fieldTypes.setMultiValued("sortedset");
     fieldTypes.setMultiValued("sparsesortednum");
-=======
-    // primary source for our data is from linefiledocs, it's realistic.
-    LineFileDocs lineFileDocs = new LineFileDocs(random);
->>>>>>> c96668e2
 
     // TODO: we should add other fields that use things like docs&freqs but omit positions,
     // because linefiledocs doesn't cover all the possibilities.
