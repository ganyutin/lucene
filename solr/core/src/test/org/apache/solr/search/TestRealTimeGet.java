/**
 * Licensed to the Apache Software Foundation (ASF) under one or more
 * contributor license agreements.  See the NOTICE file distributed with
 * this work for additional information regarding copyright ownership.
 * The ASF licenses this file to You under the Apache License, Version 2.0
 * (the "License"); you may not use this file except in compliance with
 * the License.  You may obtain a copy of the License at
 *
 *     http://www.apache.org/licenses/LICENSE-2.0
 *
 * Unless required by applicable law or agreed to in writing, software
 * distributed under the License is distributed on an "AS IS" BASIS,
 * WITHOUT WARRANTIES OR CONDITIONS OF ANY KIND, either express or implied.
 * See the License for the specific language governing permissions and
 * limitations under the License.
 */
package org.apache.solr.search;


import org.apache.lucene.analysis.MockAnalyzer;
import org.apache.lucene.document.Document;
import org.apache.lucene.document.Field;
import org.apache.lucene.document.FieldType;
import org.apache.lucene.index.*;
import org.apache.lucene.search.*;
import org.apache.lucene.store.Directory;
import org.apache.lucene.util.BytesRef;
import org.apache.noggit.ObjectBuilder;
import org.apache.solr.SolrTestCaseJ4;
import org.apache.solr.common.SolrException;
import org.apache.solr.common.SolrInputDocument;
import org.apache.solr.request.SolrQueryRequest;
import org.junit.BeforeClass;
import org.junit.Test;
import org.junit.Ignore;

import java.io.IOException;
import java.util.*;
import java.util.concurrent.ConcurrentHashMap;
import java.util.concurrent.atomic.AtomicInteger;
import java.util.concurrent.atomic.AtomicLong;
import java.util.concurrent.locks.Lock;
import java.util.concurrent.locks.ReentrantLock;

import static  org.apache.solr.core.SolrCore.verbose;

public class TestRealTimeGet extends SolrTestCaseJ4 {

  @BeforeClass
  public static void beforeClass() throws Exception {
    initCore("solrconfig-tlog.xml","schema12.xml");
  }

  @Test
  public void testGetRealtime() throws Exception {
    clearIndex();
    assertU(commit());

    assertU(adoc("id","1"));
    assertJQ(req("q","id:1")
        ,"/response/numFound==0"
    );
    assertJQ(req("qt","/get", "id","1", "fl","id")
        ,"=={'doc':{'id':'1'}}"
    );
    assertJQ(req("qt","/get","ids","1", "fl","id")
        ,"=={" +
        "  'response':{'numFound':1,'start':0,'docs':[" +
        "      {" +
        "        'id':'1'}]" +
        "  }}}"
    );

    assertU(commit());

    assertJQ(req("q","id:1")
        ,"/response/numFound==1"
    );
    assertJQ(req("qt","/get","id","1", "fl","id")
        ,"=={'doc':{'id':'1'}}"
    );
    assertJQ(req("qt","/get","ids","1", "fl","id")
        ,"=={" +
        "  'response':{'numFound':1,'start':0,'docs':[" +
        "      {" +
        "        'id':'1'}]" +
        "  }}}"
    );

    assertU(delI("1"));

    assertJQ(req("q","id:1")
        ,"/response/numFound==1"
    );
    assertJQ(req("qt","/get","id","1")
        ,"=={'doc':null}"
    );
    assertJQ(req("qt","/get","ids","1")
        ,"=={'response':{'numFound':0,'start':0,'docs':[]}}"
    );

  }


  /***
  @Test
  public void testGetRealtime() throws Exception {
    SolrQueryRequest sr1 = req("q","foo");
    IndexReader r1 = sr1.getCore().getRealtimeReader();

    assertU(adoc("id","1"));

    IndexReader r2 = sr1.getCore().getRealtimeReader();
    assertNotSame(r1, r2);
    int refcount = r2.getRefCount();

    // make sure a new reader wasn't opened
    IndexReader r3 = sr1.getCore().getRealtimeReader();
    assertSame(r2, r3);
    assertEquals(refcount+1, r3.getRefCount());

    assertU(commit());

    // this is not critical, but currently a commit does not refresh the reader
    // if nothing has changed
    IndexReader r4 = sr1.getCore().getRealtimeReader();
    assertEquals(refcount+2, r4.getRefCount());


    r1.decRef();
    r2.decRef();
    r3.decRef();
    r4.decRef();
    sr1.close();
  }
  ***/


<<<<<<< HEAD
  public static void verbose(Object... args) {
    if (!VERBOSE) return;
    StringBuilder sb = new StringBuilder("TEST:");
    sb.append(Thread.currentThread().getName());
    sb.append(':');
    for (Object o : args) {
      sb.append(' ');
      sb.append(o.toString());
    }
    System.out.println(sb.toString());
  }

  static class DocInfo {
    long version;
    long val;

    public DocInfo(long version, long val) {
      this.version = version;
      this.val = val;
    }

    public String toString() {
      return "{version="+version+",val="+val+"\"";
    }
  }

  final ConcurrentHashMap<Integer,DocInfo> model = new ConcurrentHashMap<Integer,DocInfo>();
  Map<Integer,DocInfo> committedModel = new HashMap<Integer,DocInfo>();
=======
  final ConcurrentHashMap<Integer,Long> model = new ConcurrentHashMap<Integer,Long>();
  Map<Integer,Long> committedModel = new HashMap<Integer,Long>();
>>>>>>> 00d85751
  long snapshotCount;
  long committedModelClock;
  volatile int lastId;
  final String field = "val_l";
  Object[] syncArr;

  private void initModel(int ndocs) {
    snapshotCount = 0;
    committedModelClock = 0;
    lastId = 0;

    syncArr = new Object[ndocs];

    for (int i=0; i<ndocs; i++) {
      model.put(i, new DocInfo(0, -1L));
      syncArr[i] = new Object();
    }
    committedModel.putAll(model);
  }

  @Test
  public void testStressGetRealtime() throws Exception {
    clearIndex();
    assertU(commit());

    // req().getCore().getUpdateHandler().getIndexWriterProvider().getIndexWriter(req().getCore()).setInfoStream(System.out);

    final int commitPercent = 5 + random.nextInt(20);
    final int softCommitPercent = 30+random.nextInt(75); // what percent of the commits are soft
    final int deletePercent = 4+random.nextInt(25);
    final int deleteByQueryPercent = 0;  // real-time get isn't currently supported with delete-by-query
    final int ndocs = 5 + (random.nextBoolean() ? random.nextInt(25) : random.nextInt(200));
    int nWriteThreads = 5 + random.nextInt(25);

    final int maxConcurrentCommits = nWriteThreads;   // number of committers at a time... it should be <= maxWarmingSearchers

        // query variables
    final int percentRealtimeQuery = 60;
    // final AtomicLong operations = new AtomicLong(50000);  // number of query operations to perform in total
    final AtomicLong operations = new AtomicLong(50000);  // number of query operations to perform in total
    int nReadThreads = 5 + random.nextInt(25);


    verbose("commitPercent=", commitPercent);
    verbose("softCommitPercent=",softCommitPercent);
    verbose("deletePercent=",deletePercent);
    verbose("deleteByQueryPercent=", deleteByQueryPercent);
    verbose("ndocs=", ndocs);
    verbose("nWriteThreads=", nWriteThreads);
    verbose("nReadThreads=", nReadThreads);
    verbose("percentRealtimeQuery=", percentRealtimeQuery);
    verbose("maxConcurrentCommits=", maxConcurrentCommits);
    verbose("operations=", operations);


    initModel(ndocs);

    final AtomicInteger numCommitting = new AtomicInteger();

    List<Thread> threads = new ArrayList<Thread>();

    for (int i=0; i<nWriteThreads; i++) {
      Thread thread = new Thread("WRITER"+i) {
        Random rand = new Random(random.nextInt());

        @Override
        public void run() {
          try {
          while (operations.get() > 0) {
            int oper = rand.nextInt(100);

            if (oper < commitPercent) {
              if (numCommitting.incrementAndGet() <= maxConcurrentCommits) {
                Map<Integer,DocInfo> newCommittedModel;
                long version;

                synchronized(TestRealTimeGet.this) {
                  newCommittedModel = new HashMap<Integer,DocInfo>(model);  // take a snapshot
                  version = snapshotCount++;
                  verbose("took snapshot version=",version);
                }

                if (rand.nextInt(100) < softCommitPercent) {
                  verbose("softCommit start");
                  assertU(h.commit("softCommit","true"));
                  verbose("softCommit end");
                } else {
                  verbose("hardCommit start");
                  assertU(commit());
                  verbose("hardCommit end");
                }

                synchronized(TestRealTimeGet.this) {
                  // install this model snapshot only if it's newer than the current one
                  if (version >= committedModelClock) {
                    if (VERBOSE) {
                      verbose("installing new committedModel version="+committedModelClock);
                    }
                    committedModel = newCommittedModel;
                    committedModelClock = version;
                  }
                }
              }
              numCommitting.decrementAndGet();
              continue;
            }


            int id = rand.nextInt(ndocs);
            Object sync = syncArr[id];

            // set the lastId before we actually change it sometimes to try and
            // uncover more race conditions between writing and reading
            boolean before = rand.nextBoolean();
            if (before) {
              lastId = id;
            }

            // We can't concurrently update the same document and retain our invariants of increasing values
            // since we can't guarantee what order the updates will be executed.
            // Even with versions, we can't remove the sync because increasing versions does not mean increasing vals.
           synchronized (sync) {
              DocInfo info = model.get(id);

              long val = info.val;
              long nextVal = Math.abs(val)+1;

              if (oper < commitPercent + deletePercent) {
                if (VERBOSE) {
                  verbose("deleting id",id,"val=",nextVal);
                }

                // assertU("<delete><id>" + id + "</id></delete>");
                Long version = deleteAndGetVersion(Integer.toString(id));

                model.put(id, new DocInfo(version, -nextVal));

                if (VERBOSE) {
                  verbose("deleting id", id, "val=",nextVal,"DONE");
                }
              } else if (oper < commitPercent + deletePercent + deleteByQueryPercent) {
                if (VERBOSE) {
                  verbose("deleteByQuery id ",id, "val=",nextVal);
                }

                assertU("<delete><query>id:" + id + "</query></delete>");
                model.put(id, new DocInfo(-1L, -nextVal));
                if (VERBOSE) {
                  verbose("deleteByQuery id",id, "val=",nextVal,"DONE");
                }
              } else {
                if (VERBOSE) {
                  verbose("adding id", id, "val=", nextVal);
                }

                // assertU(adoc("id",Integer.toString(id), field, Long.toString(nextVal)));
                Long version = addAndGetVersion(sdoc("id", Integer.toString(id), field, Long.toString(nextVal)));
                model.put(id, new DocInfo(version, nextVal));

                if (VERBOSE) {
                  verbose("adding id", id, "val=", nextVal,"DONE");
                }

              }
            }   // end sync

            if (!before) {
              lastId = id;
            }
          }
        } catch (Throwable e) {
          operations.set(-1L);
          SolrException.log(log, e);
          fail(e.getMessage());
        }
        }
      };

      threads.add(thread);
    }


    for (int i=0; i<nReadThreads; i++) {
      Thread thread = new Thread("READER"+i) {
        Random rand = new Random(random.nextInt());

        @Override
        public void run() {
          try {
            while (operations.decrementAndGet() >= 0) {
              // bias toward a recently changed doc
              int id = rand.nextInt(100) < 25 ? lastId : rand.nextInt(ndocs);

              // when indexing, we update the index, then the model
              // so when querying, we should first check the model, and then the index

              boolean realTime = rand.nextInt(100) < percentRealtimeQuery;
              DocInfo info;

              if (realTime) {
                info = model.get(id);
              } else {
                synchronized(TestRealTimeGet.this) {
                  info = committedModel.get(id);
                }
              }

              if (VERBOSE) {
                verbose("querying id", id);
              }
              SolrQueryRequest sreq;
              if (realTime) {
                sreq = req("wt","json", "qt","/get", "ids",Integer.toString(id));
              } else {
                sreq = req("wt","json", "q","id:"+Integer.toString(id), "omitHeader","true");
              }

              String response = h.query(sreq);
              Map rsp = (Map)ObjectBuilder.fromJSON(response);
              List doclist = (List)(((Map)rsp.get("response")).get("docs"));
              if (doclist.size() == 0) {
                // there's no info we can get back with a delete, so not much we can check without further synchronization
              } else {
                assertEquals(1, doclist.size());
                long foundVal = (Long)(((Map)doclist.get(0)).get(field));
                long foundVer = (Long)(((Map)doclist.get(0)).get("_version_"));
                if (foundVal < Math.abs(info.val)
                    || (foundVer == info.version && foundVal != info.val) ) {    // if the version matches, the val must
                  verbose("ERROR, id=", id, "found=",response,"model",info);
                  assertTrue(false);
                }
              }
            }
          }
          catch (Throwable e) {
            operations.set(-1L);
            SolrException.log(log, e);
            fail(e.getMessage());
          }
        }
      };

      threads.add(thread);
    }


    for (Thread thread : threads) {
      thread.start();
    }

    for (Thread thread : threads) {
      thread.join();
    }

  }



  @Test
  public void testStressGetRealtimeVersions() throws Exception {
    clearIndex();
    assertU(commit());

    final int commitPercent = 5 + random.nextInt(20);
    final int softCommitPercent = 30+random.nextInt(60); // what percent of the commits are soft
    final int deletePercent = 4+random.nextInt(25);
    final int deleteByQueryPercent = 0;  // real-time get isn't currently supported with delete-by-query
    final int ndocs = 5 + (random.nextBoolean() ? random.nextInt(25) : random.nextInt(200));
    int nWriteThreads = 5 + random.nextInt(25);

    final int maxConcurrentCommits = nWriteThreads;   // number of committers at a time... it should be <= maxWarmingSearchers

        // query variables
    final int percentRealtimeQuery = 60;
    final AtomicLong operations = new AtomicLong(50000);  // number of query operations to perform in total
    int nReadThreads = 5 + random.nextInt(25);



    initModel(ndocs);

    final AtomicInteger numCommitting = new AtomicInteger();

    List<Thread> threads = new ArrayList<Thread>();

    for (int i=0; i<nWriteThreads; i++) {
      Thread thread = new Thread("WRITER"+i) {
        Random rand = new Random(random.nextInt());

        @Override
        public void run() {
          try {
          while (operations.get() > 0) {
            int oper = rand.nextInt(100);

            if (oper < commitPercent) {
              if (numCommitting.incrementAndGet() <= maxConcurrentCommits) {
                Map<Integer,DocInfo> newCommittedModel;
                long version;

                synchronized(TestRealTimeGet.this) {
                  newCommittedModel = new HashMap<Integer,DocInfo>(model);  // take a snapshot
                  version = snapshotCount++;
                }

                if (rand.nextInt(100) < softCommitPercent) {
                  verbose("softCommit start");
                  assertU(h.commit("softCommit","true"));
                  verbose("softCommit end");
                } else {
                  verbose("commit start");
                  assertU(commit());
                  verbose("commit end");
                }

                synchronized(TestRealTimeGet.this) {
                  // install this model snapshot only if it's newer than the current one
                  if (version >= committedModelClock) {
                    if (VERBOSE) {
                      verbose("installing new committedModel version="+committedModelClock);
                    }
                    committedModel = newCommittedModel;
                    committedModelClock = version;
                  }
                }
              }
              numCommitting.decrementAndGet();
              continue;
            }


            int id = rand.nextInt(ndocs);
            Object sync = syncArr[id];

            // set the lastId before we actually change it sometimes to try and
            // uncover more race conditions between writing and reading
            boolean before = rand.nextBoolean();
            if (before) {
              lastId = id;
            }

            // We can't concurrently update the same document and retain our invariants of increasing values
            // since we can't guarantee what order the updates will be executed.
            // Even with versions, we can't remove the sync because increasing versions does not mean increasing vals.
           // synchronized (sync) {
              DocInfo info = model.get(id);

              long val = info.val;
              long nextVal = Math.abs(val)+1;

              if (oper < commitPercent + deletePercent) {
                if (VERBOSE) {
                  verbose("deleting id",id,"val=",nextVal);
                }

                // assertU("<delete><id>" + id + "</id></delete>");
                Long version = deleteAndGetVersion(Integer.toString(id));
                assertTrue(version < 0);

                // only update model if the version is newer
                synchronized (model) {
                  DocInfo currInfo = model.get(id);
                  if (Math.abs(version) > Math.abs(currInfo.version)) {
                    model.put(id, new DocInfo(version, -nextVal));
                  }
                }

                if (VERBOSE) {
                  verbose("deleting id", id, "val=",nextVal,"DONE");
                }
              } else if (oper < commitPercent + deletePercent + deleteByQueryPercent) {
                if (VERBOSE) {
                  verbose("deleteByQuery id ",id, "val=",nextVal);
                }

                assertU("<delete><query>id:" + id + "</query></delete>");
                model.put(id, new DocInfo(-1L, -nextVal));
                if (VERBOSE) {
                  verbose("deleteByQuery id",id, "val=",nextVal,"DONE");
                }
              } else {
                if (VERBOSE) {
                  verbose("adding id", id, "val=", nextVal);
                }

                // assertU(adoc("id",Integer.toString(id), field, Long.toString(nextVal)));
                Long version = addAndGetVersion(sdoc("id", Integer.toString(id), field, Long.toString(nextVal)));
                assertTrue(version > 0);

                // only update model if the version is newer
                synchronized (model) {
                  DocInfo currInfo = model.get(id);
                  if (version > currInfo.version) {
                    model.put(id, new DocInfo(version, nextVal));
                  }
                }

                if (VERBOSE) {
                  verbose("adding id", id, "val=", nextVal,"DONE");
                }

              }
            // }   // end sync

            if (!before) {
              lastId = id;
            }
          }
        } catch (Throwable e) {
          operations.set(-1L);
          SolrException.log(log, e);
          fail(e.getMessage());
        }
        }
      };

      threads.add(thread);
    }


    for (int i=0; i<nReadThreads; i++) {
      Thread thread = new Thread("READER"+i) {
        Random rand = new Random(random.nextInt());

        @Override
        public void run() {
          try {
            while (operations.decrementAndGet() >= 0) {
              // bias toward a recently changed doc
              int id = rand.nextInt(100) < 25 ? lastId : rand.nextInt(ndocs);

              // when indexing, we update the index, then the model
              // so when querying, we should first check the model, and then the index

              boolean realTime = rand.nextInt(100) < percentRealtimeQuery;
              DocInfo info;

              if (realTime) {
                info = model.get(id);
              } else {
                synchronized(TestRealTimeGet.this) {
                  info = committedModel.get(id);
                }
              }

              if (VERBOSE) {
                verbose("querying id", id);
              }
              SolrQueryRequest sreq;
              if (realTime) {
                sreq = req("wt","json", "qt","/get", "ids",Integer.toString(id));
              } else {
                sreq = req("wt","json", "q","id:"+Integer.toString(id), "omitHeader","true");
              }

              String response = h.query(sreq);
              Map rsp = (Map)ObjectBuilder.fromJSON(response);
              List doclist = (List)(((Map)rsp.get("response")).get("docs"));
              if (doclist.size() == 0) {
                // there's no info we can get back with a delete, so not much we can check without further synchronization
              } else {
                assertEquals(1, doclist.size());
                long foundVal = (Long)(((Map)doclist.get(0)).get(field));
<<<<<<< HEAD
                long foundVer = (Long)(((Map)doclist.get(0)).get("_version_"));
                if (foundVer < Math.abs(info.version)
                    || (foundVer == info.version && foundVal != info.val) ) {    // if the version matches, the val must
                  verbose("ERROR, id=", id, "found=",response,"model",info);
                  assertTrue(false);
=======
                if (foundVal < Math.abs(val)) {
                  verbose("ERROR, id", id, "foundVal=",foundVal,"model val=",val,"realTime=",realTime);
                  assertTrue(foundVal >= Math.abs(val));
>>>>>>> 00d85751
                }
              }
            }
          }
          catch (Throwable e) {
            operations.set(-1L);
            SolrException.log(log, e);
            fail(e.getMessage());
          }
        }
      };

      threads.add(thread);
    }


    for (Thread thread : threads) {
      thread.start();
    }

    for (Thread thread : threads) {
      thread.join();
    }

  }


<<<<<<< HEAD
  private Long addAndGetVersion(SolrInputDocument sdoc) throws Exception {
    String response = updateJ(jsonAdd(sdoc), null);
    Map rsp = (Map)ObjectBuilder.fromJSON(response);
    return (Long) ((List)rsp.get("adds")).get(1);
  }

  private Long deleteAndGetVersion(String id) throws Exception {
    String response = updateJ("{\"delete\":{\"id\":\""+id+"\"}}", null);
    Map rsp = (Map)ObjectBuilder.fromJSON(response);
    return (Long) ((List)rsp.get("deletes")).get(1);
  }


=======


  // The purpose of this test is to roughly model how solr uses lucene
  IndexReader reader;
  @Test
  public void testStressLuceneNRT() throws Exception {
    final int commitPercent = 5 + random.nextInt(20);
    final int softCommitPercent = 30+random.nextInt(75); // what percent of the commits are soft
    final int deletePercent = 4+random.nextInt(25);
    final int deleteByQueryPercent = 0;  // real-time get isn't currently supported with delete-by-query
    final int ndocs = 5 + (random.nextBoolean() ? random.nextInt(25) : random.nextInt(200));
    int nWriteThreads = 5 + random.nextInt(25);

    final int maxConcurrentCommits = nWriteThreads;   // number of committers at a time... it should be <= maxWarmingSearchers

    final AtomicLong operations = new AtomicLong(10000);  // number of query operations to perform in total - crank up if
    int nReadThreads = 5 + random.nextInt(25);
    final boolean tombstones = random.nextBoolean();
    final boolean syncCommits = random.nextBoolean();

    verbose("commitPercent=", commitPercent);
    verbose("softCommitPercent=",softCommitPercent);
    verbose("deletePercent=",deletePercent);
    verbose("deleteByQueryPercent=", deleteByQueryPercent);
    verbose("ndocs=", ndocs);
    verbose("nWriteThreads=", nWriteThreads);
    verbose("nReadThreads=", nReadThreads);
    verbose("maxConcurrentCommits=", maxConcurrentCommits);
    verbose("operations=", operations);
    verbose("tombstones=", tombstones);
    verbose("syncCommits=", syncCommits);

    initModel(ndocs);

    final AtomicInteger numCommitting = new AtomicInteger();

    List<Thread> threads = new ArrayList<Thread>();


    final FieldType idFt = new FieldType();
    idFt.setIndexed(true);
    idFt.setStored(true);
    idFt.setOmitNorms(true);
    idFt.setTokenized(false);
    idFt.setIndexOptions(FieldInfo.IndexOptions.DOCS_ONLY);

    final FieldType ft2 = new FieldType();
    ft2.setIndexed(false);
    ft2.setStored(true);


    // model how solr does locking - only allow one thread to do a hard commit at once, and only one thread to do a soft commit, but
    // a hard commit in progress does not stop a soft commit.
    final Lock hardCommitLock = syncCommits ? new ReentrantLock() : null;
    final Lock reopenLock = syncCommits ? new ReentrantLock() : null;


    // RAMDirectory dir = new RAMDirectory();
    // final IndexWriter writer = new IndexWriter(dir, new IndexWriterConfig(Version.LUCENE_40, new WhitespaceAnalyzer(Version.LUCENE_40)));

    Directory dir = newDirectory();

    final RandomIndexWriter writer = new RandomIndexWriter(random, dir, newIndexWriterConfig(TEST_VERSION_CURRENT, new MockAnalyzer(random)));
    writer.setDoRandomOptimizeAssert(false);
    writer.w.setInfoStream(VERBOSE ? System.out : null);
    writer.w.setInfoStream(null);

    // writer.commit();
    // reader = IndexReader.open(dir);
    // make this reader an NRT reader from the start to avoid the first non-writer openIfChanged
    // to only opening at the last commit point.
    reader = IndexReader.open(writer.w, true);

    for (int i=0; i<nWriteThreads; i++) {
      Thread thread = new Thread("WRITER"+i) {
        Random rand = new Random(random.nextInt());

        @Override
        public void run() {
          try {
            while (operations.get() > 0) {
              int oper = rand.nextInt(100);

              if (oper < commitPercent) {
                if (numCommitting.incrementAndGet() <= maxConcurrentCommits) {
                  Map<Integer,Long> newCommittedModel;
                  long version;
                  IndexReader oldReader;

                  boolean softCommit = rand.nextInt(100) < softCommitPercent;

                  if (!softCommit) {
                    // only allow one hard commit to proceed at once
                    if (hardCommitLock != null) hardCommitLock.lock();
                    verbose("hardCommit start");

                    writer.commit();
                  }

                  if (reopenLock != null) reopenLock.lock();

                  synchronized(TestRealTimeGet.this) {
                    newCommittedModel = new HashMap<Integer,Long>(model);  // take a snapshot
                    version = snapshotCount++;
                    oldReader = reader;
                    oldReader.incRef();  // increment the reference since we will use this for reopening
                  }

                  if (!softCommit) {
                    // must commit after taking a snapshot of the model
                    // writer.commit();
                  }

                  verbose("reopen start using", oldReader);

                  IndexReader newReader;
                  if (softCommit) {
                    newReader = IndexReader.openIfChanged(oldReader, writer.w, true);
                  } else {
                    // will only open to last commit
                   newReader = IndexReader.openIfChanged(oldReader);
                  }


                  if (newReader == null) {
                    oldReader.incRef();
                    newReader = oldReader;
                  }
                  oldReader.decRef();

                  verbose("reopen result", newReader);

                  synchronized(TestRealTimeGet.this) {
                    assert newReader.getRefCount() > 0;
                    assert reader.getRefCount() > 0;

                    // install the new reader if it's newest (and check the current version since another reader may have already been installed)
                    if (newReader.getVersion() > reader.getVersion()) {
                      reader.decRef();
                      reader = newReader;

                      // install this snapshot only if it's newer than the current one
                      if (version >= committedModelClock) {
                        committedModel = newCommittedModel;
                        committedModelClock = version;
                      }

                    } else {
                      // close if unused
                      newReader.decRef();
                    }

                  }

                  if (reopenLock != null) reopenLock.unlock();

                  if (!softCommit) {
                    if (hardCommitLock != null) hardCommitLock.unlock();
                  }

                }
                numCommitting.decrementAndGet();
                continue;
              }


              int id = rand.nextInt(ndocs);
              Object sync = syncArr[id];

              // set the lastId before we actually change it sometimes to try and
              // uncover more race conditions between writing and reading
              boolean before = rand.nextBoolean();
              if (before) {
                lastId = id;
              }

              // We can't concurrently update the same document and retain our invariants of increasing values
              // since we can't guarantee what order the updates will be executed.
              synchronized (sync) {
                Long val = model.get(id);
                long nextVal = Math.abs(val)+1;

                if (oper < commitPercent + deletePercent) {
                  // add tombstone first
                  if (tombstones) {
                    Document d = new Document();
                    d.add(new Field("id","-"+Integer.toString(id), idFt));
                    d.add(new Field(field, Long.toString(nextVal), ft2));
                    verbose("adding tombstone for id",id,"val=",nextVal);
                    writer.updateDocument(new Term("id", "-"+Integer.toString(id)), d);
                  }

                  verbose("deleting id",id,"val=",nextVal);
                  writer.deleteDocuments(new Term("id",Integer.toString(id)));
                  model.put(id, -nextVal);
                  verbose("deleting id",id,"val=",nextVal,"DONE");

                } else if (oper < commitPercent + deletePercent + deleteByQueryPercent) {
                  //assertU("<delete><query>id:" + id + "</query></delete>");

                  // add tombstone first
                  if (tombstones) {
                    Document d = new Document();
                    d.add(new Field("id","-"+Integer.toString(id), idFt));
                    d.add(new Field(field, Long.toString(nextVal), ft2));
                    verbose("adding tombstone for id",id,"val=",nextVal);
                    writer.updateDocument(new Term("id", "-"+Integer.toString(id)), d);
                  }

                  verbose("deleteByQuery",id,"val=",nextVal);
                  writer.deleteDocuments(new TermQuery(new Term("id", Integer.toString(id))));
                  model.put(id, -nextVal);
                  verbose("deleteByQuery",id,"val=",nextVal,"DONE");
                } else {
                  // model.put(id, nextVal);   // uncomment this and this test should fail.

                  // assertU(adoc("id",Integer.toString(id), field, Long.toString(nextVal)));
                  Document d = new Document();
                  d.add(new Field("id",Integer.toString(id), idFt));
                  d.add(new Field(field, Long.toString(nextVal), ft2));
                  verbose("adding id",id,"val=",nextVal);
                  writer.updateDocument(new Term("id", Integer.toString(id)), d);
                  if (tombstones) {
                    // remove tombstone after new addition (this should be optional?)
                    verbose("deleting tombstone for id",id);
                    writer.deleteDocuments(new Term("id","-"+Integer.toString(id)));
                    verbose("deleting tombstone for id",id,"DONE");
                  }

                  model.put(id, nextVal);
                  verbose("adding id",id,"val=",nextVal,"DONE");
                }
              }

              if (!before) {
                lastId = id;
              }
            }
          } catch (Exception  ex) {
            throw new RuntimeException(ex);
          }
        }
      };

      threads.add(thread);
    }


    for (int i=0; i<nReadThreads; i++) {
      Thread thread = new Thread("READER"+i) {
        Random rand = new Random(random.nextInt());

        @Override
        public void run() {
          try {
            while (operations.decrementAndGet() >= 0) {
              // bias toward a recently changed doc
              int id = rand.nextInt(100) < 25 ? lastId : rand.nextInt(ndocs);

              // when indexing, we update the index, then the model
              // so when querying, we should first check the model, and then the index

              long val;

              synchronized(TestRealTimeGet.this) {
                val = committedModel.get(id);
              }


              IndexReader r;
              synchronized(TestRealTimeGet.this) {
                r = reader;
                r.incRef();
              }

              int docid = getFirstMatch(r, new Term("id",Integer.toString(id)));

              if (docid < 0 && tombstones) {
                // if we couldn't find the doc, look for it's tombstone
                docid = getFirstMatch(r, new Term("id","-"+Integer.toString(id)));
                if (docid < 0) {
                  if (val == -1L) {
                    // expected... no doc was added yet
                    r.decRef();
                    continue;
                  }
                  verbose("ERROR: Couldn't find a doc  or tombstone for id", id, "using reader",r,"expected value",val);
                  fail("No documents or tombstones found for id " + id + ", expected at least " + val);
                }
              }

              if (docid < 0 && !tombstones) {
                // nothing to do - we can't tell anything from a deleted doc without tombstones
              } else {
                if (docid < 0) {
                  verbose("ERROR: Couldn't find a doc for id", id, "using reader",r);
                }
                assertTrue(docid >= 0);   // we should have found the document, or it's tombstone
                Document doc = r.document(docid);
                long foundVal = Long.parseLong(doc.get(field));
                if (foundVal < Math.abs(val)) {
                  verbose("ERROR: id",id,"model_val=",val," foundVal=",foundVal,"reader=",reader);
                }
                assertTrue(foundVal >= Math.abs(val));
              }

              r.decRef();
            }
          }
          catch (Throwable e) {
            operations.set(-1L);
            SolrException.log(log,e);
            fail(e.toString());
          }
        }
      };

      threads.add(thread);
    }


    for (Thread thread : threads) {
      thread.start();
    }

    for (Thread thread : threads) {
      thread.join();
    }

    writer.close();
    reader.close();
    dir.close();
  }


  public int getFirstMatch(IndexReader r, Term t) throws IOException {
    Fields fields = MultiFields.getFields(r);
    if (fields == null) return -1;
    Terms terms = fields.terms(t.field());
    if (terms == null) return -1;
    BytesRef termBytes = t.bytes();
    DocsEnum docs = terms.docs(MultiFields.getLiveDocs(r), termBytes, null);
    if (docs == null) return -1;
    int id = docs.nextDoc();
    if (id != DocIdSetIterator.NO_MORE_DOCS) {
      int next = docs.nextDoc();
      assertEquals(DocIdSetIterator.NO_MORE_DOCS, next);
    }
    return id == DocIdSetIterator.NO_MORE_DOCS ? -1 : id;
  }

>>>>>>> 00d85751
}<|MERGE_RESOLUTION|>--- conflicted
+++ resolved
@@ -28,7 +28,6 @@
 import org.apache.noggit.ObjectBuilder;
 import org.apache.solr.SolrTestCaseJ4;
 import org.apache.solr.common.SolrException;
-import org.apache.solr.common.SolrInputDocument;
 import org.apache.solr.request.SolrQueryRequest;
 import org.junit.BeforeClass;
 import org.junit.Test;
@@ -60,10 +59,10 @@
     assertJQ(req("q","id:1")
         ,"/response/numFound==0"
     );
-    assertJQ(req("qt","/get", "id","1", "fl","id")
+    assertJQ(req("qt","/get","id","1")
         ,"=={'doc':{'id':'1'}}"
     );
-    assertJQ(req("qt","/get","ids","1", "fl","id")
+    assertJQ(req("qt","/get","ids","1")
         ,"=={" +
         "  'response':{'numFound':1,'start':0,'docs':[" +
         "      {" +
@@ -76,10 +75,10 @@
     assertJQ(req("q","id:1")
         ,"/response/numFound==1"
     );
-    assertJQ(req("qt","/get","id","1", "fl","id")
+    assertJQ(req("qt","/get","id","1")
         ,"=={'doc':{'id':'1'}}"
     );
-    assertJQ(req("qt","/get","ids","1", "fl","id")
+    assertJQ(req("qt","/get","ids","1")
         ,"=={" +
         "  'response':{'numFound':1,'start':0,'docs':[" +
         "      {" +
@@ -136,39 +135,8 @@
   ***/
 
 
-<<<<<<< HEAD
-  public static void verbose(Object... args) {
-    if (!VERBOSE) return;
-    StringBuilder sb = new StringBuilder("TEST:");
-    sb.append(Thread.currentThread().getName());
-    sb.append(':');
-    for (Object o : args) {
-      sb.append(' ');
-      sb.append(o.toString());
-    }
-    System.out.println(sb.toString());
-  }
-
-  static class DocInfo {
-    long version;
-    long val;
-
-    public DocInfo(long version, long val) {
-      this.version = version;
-      this.val = val;
-    }
-
-    public String toString() {
-      return "{version="+version+",val="+val+"\"";
-    }
-  }
-
-  final ConcurrentHashMap<Integer,DocInfo> model = new ConcurrentHashMap<Integer,DocInfo>();
-  Map<Integer,DocInfo> committedModel = new HashMap<Integer,DocInfo>();
-=======
   final ConcurrentHashMap<Integer,Long> model = new ConcurrentHashMap<Integer,Long>();
   Map<Integer,Long> committedModel = new HashMap<Integer,Long>();
->>>>>>> 00d85751
   long snapshotCount;
   long committedModelClock;
   volatile int lastId;
@@ -183,7 +151,7 @@
     syncArr = new Object[ndocs];
 
     for (int i=0; i<ndocs; i++) {
-      model.put(i, new DocInfo(0, -1L));
+      model.put(i, -1L);
       syncArr[i] = new Object();
     }
     committedModel.putAll(model);
@@ -242,11 +210,11 @@
 
             if (oper < commitPercent) {
               if (numCommitting.incrementAndGet() <= maxConcurrentCommits) {
-                Map<Integer,DocInfo> newCommittedModel;
+                Map<Integer,Long> newCommittedModel;
                 long version;
 
                 synchronized(TestRealTimeGet.this) {
-                  newCommittedModel = new HashMap<Integer,DocInfo>(model);  // take a snapshot
+                  newCommittedModel = new HashMap<Integer,Long>(model);  // take a snapshot
                   version = snapshotCount++;
                   verbose("took snapshot version=",version);
                 }
@@ -289,11 +257,8 @@
 
             // We can't concurrently update the same document and retain our invariants of increasing values
             // since we can't guarantee what order the updates will be executed.
-            // Even with versions, we can't remove the sync because increasing versions does not mean increasing vals.
-           synchronized (sync) {
-              DocInfo info = model.get(id);
-
-              long val = info.val;
+            synchronized (sync) {
+              Long val = model.get(id);
               long nextVal = Math.abs(val)+1;
 
               if (oper < commitPercent + deletePercent) {
@@ -301,11 +266,8 @@
                   verbose("deleting id",id,"val=",nextVal);
                 }
 
-                // assertU("<delete><id>" + id + "</id></delete>");
-                Long version = deleteAndGetVersion(Integer.toString(id));
-
-                model.put(id, new DocInfo(version, -nextVal));
-
+                assertU("<delete><id>" + id + "</id></delete>");
+                model.put(id, -nextVal);
                 if (VERBOSE) {
                   verbose("deleting id", id, "val=",nextVal,"DONE");
                 }
@@ -315,7 +277,7 @@
                 }
 
                 assertU("<delete><query>id:" + id + "</query></delete>");
-                model.put(id, new DocInfo(-1L, -nextVal));
+                model.put(id, -nextVal);
                 if (VERBOSE) {
                   verbose("deleteByQuery id",id, "val=",nextVal,"DONE");
                 }
@@ -324,16 +286,15 @@
                   verbose("adding id", id, "val=", nextVal);
                 }
 
-                // assertU(adoc("id",Integer.toString(id), field, Long.toString(nextVal)));
-                Long version = addAndGetVersion(sdoc("id", Integer.toString(id), field, Long.toString(nextVal)));
-                model.put(id, new DocInfo(version, nextVal));
+                assertU(adoc("id",Integer.toString(id), field, Long.toString(nextVal)));
+                model.put(id, nextVal);
 
                 if (VERBOSE) {
                   verbose("adding id", id, "val=", nextVal,"DONE");
                 }
 
               }
-            }   // end sync
+            }
 
             if (!before) {
               lastId = id;
@@ -366,13 +327,13 @@
               // so when querying, we should first check the model, and then the index
 
               boolean realTime = rand.nextInt(100) < percentRealtimeQuery;
-              DocInfo info;
+              long val;
 
               if (realTime) {
-                info = model.get(id);
+                val = model.get(id);
               } else {
                 synchronized(TestRealTimeGet.this) {
-                  info = committedModel.get(id);
+                  val = committedModel.get(id);
                 }
               }
 
@@ -394,11 +355,9 @@
               } else {
                 assertEquals(1, doclist.size());
                 long foundVal = (Long)(((Map)doclist.get(0)).get(field));
-                long foundVer = (Long)(((Map)doclist.get(0)).get("_version_"));
-                if (foundVal < Math.abs(info.val)
-                    || (foundVer == info.version && foundVal != info.val) ) {    // if the version matches, the val must
-                  verbose("ERROR, id=", id, "found=",response,"model",info);
-                  assertTrue(false);
+                if (foundVal < Math.abs(val)) {
+                  verbose("ERROR, id", id, "foundVal=",foundVal,"model val=",val,"realTime=",realTime);
+                  assertTrue(foundVal >= Math.abs(val));
                 }
               }
             }
@@ -426,265 +385,6 @@
   }
 
 
-
-  @Test
-  public void testStressGetRealtimeVersions() throws Exception {
-    clearIndex();
-    assertU(commit());
-
-    final int commitPercent = 5 + random.nextInt(20);
-    final int softCommitPercent = 30+random.nextInt(60); // what percent of the commits are soft
-    final int deletePercent = 4+random.nextInt(25);
-    final int deleteByQueryPercent = 0;  // real-time get isn't currently supported with delete-by-query
-    final int ndocs = 5 + (random.nextBoolean() ? random.nextInt(25) : random.nextInt(200));
-    int nWriteThreads = 5 + random.nextInt(25);
-
-    final int maxConcurrentCommits = nWriteThreads;   // number of committers at a time... it should be <= maxWarmingSearchers
-
-        // query variables
-    final int percentRealtimeQuery = 60;
-    final AtomicLong operations = new AtomicLong(50000);  // number of query operations to perform in total
-    int nReadThreads = 5 + random.nextInt(25);
-
-
-
-    initModel(ndocs);
-
-    final AtomicInteger numCommitting = new AtomicInteger();
-
-    List<Thread> threads = new ArrayList<Thread>();
-
-    for (int i=0; i<nWriteThreads; i++) {
-      Thread thread = new Thread("WRITER"+i) {
-        Random rand = new Random(random.nextInt());
-
-        @Override
-        public void run() {
-          try {
-          while (operations.get() > 0) {
-            int oper = rand.nextInt(100);
-
-            if (oper < commitPercent) {
-              if (numCommitting.incrementAndGet() <= maxConcurrentCommits) {
-                Map<Integer,DocInfo> newCommittedModel;
-                long version;
-
-                synchronized(TestRealTimeGet.this) {
-                  newCommittedModel = new HashMap<Integer,DocInfo>(model);  // take a snapshot
-                  version = snapshotCount++;
-                }
-
-                if (rand.nextInt(100) < softCommitPercent) {
-                  verbose("softCommit start");
-                  assertU(h.commit("softCommit","true"));
-                  verbose("softCommit end");
-                } else {
-                  verbose("commit start");
-                  assertU(commit());
-                  verbose("commit end");
-                }
-
-                synchronized(TestRealTimeGet.this) {
-                  // install this model snapshot only if it's newer than the current one
-                  if (version >= committedModelClock) {
-                    if (VERBOSE) {
-                      verbose("installing new committedModel version="+committedModelClock);
-                    }
-                    committedModel = newCommittedModel;
-                    committedModelClock = version;
-                  }
-                }
-              }
-              numCommitting.decrementAndGet();
-              continue;
-            }
-
-
-            int id = rand.nextInt(ndocs);
-            Object sync = syncArr[id];
-
-            // set the lastId before we actually change it sometimes to try and
-            // uncover more race conditions between writing and reading
-            boolean before = rand.nextBoolean();
-            if (before) {
-              lastId = id;
-            }
-
-            // We can't concurrently update the same document and retain our invariants of increasing values
-            // since we can't guarantee what order the updates will be executed.
-            // Even with versions, we can't remove the sync because increasing versions does not mean increasing vals.
-           // synchronized (sync) {
-              DocInfo info = model.get(id);
-
-              long val = info.val;
-              long nextVal = Math.abs(val)+1;
-
-              if (oper < commitPercent + deletePercent) {
-                if (VERBOSE) {
-                  verbose("deleting id",id,"val=",nextVal);
-                }
-
-                // assertU("<delete><id>" + id + "</id></delete>");
-                Long version = deleteAndGetVersion(Integer.toString(id));
-                assertTrue(version < 0);
-
-                // only update model if the version is newer
-                synchronized (model) {
-                  DocInfo currInfo = model.get(id);
-                  if (Math.abs(version) > Math.abs(currInfo.version)) {
-                    model.put(id, new DocInfo(version, -nextVal));
-                  }
-                }
-
-                if (VERBOSE) {
-                  verbose("deleting id", id, "val=",nextVal,"DONE");
-                }
-              } else if (oper < commitPercent + deletePercent + deleteByQueryPercent) {
-                if (VERBOSE) {
-                  verbose("deleteByQuery id ",id, "val=",nextVal);
-                }
-
-                assertU("<delete><query>id:" + id + "</query></delete>");
-                model.put(id, new DocInfo(-1L, -nextVal));
-                if (VERBOSE) {
-                  verbose("deleteByQuery id",id, "val=",nextVal,"DONE");
-                }
-              } else {
-                if (VERBOSE) {
-                  verbose("adding id", id, "val=", nextVal);
-                }
-
-                // assertU(adoc("id",Integer.toString(id), field, Long.toString(nextVal)));
-                Long version = addAndGetVersion(sdoc("id", Integer.toString(id), field, Long.toString(nextVal)));
-                assertTrue(version > 0);
-
-                // only update model if the version is newer
-                synchronized (model) {
-                  DocInfo currInfo = model.get(id);
-                  if (version > currInfo.version) {
-                    model.put(id, new DocInfo(version, nextVal));
-                  }
-                }
-
-                if (VERBOSE) {
-                  verbose("adding id", id, "val=", nextVal,"DONE");
-                }
-
-              }
-            // }   // end sync
-
-            if (!before) {
-              lastId = id;
-            }
-          }
-        } catch (Throwable e) {
-          operations.set(-1L);
-          SolrException.log(log, e);
-          fail(e.getMessage());
-        }
-        }
-      };
-
-      threads.add(thread);
-    }
-
-
-    for (int i=0; i<nReadThreads; i++) {
-      Thread thread = new Thread("READER"+i) {
-        Random rand = new Random(random.nextInt());
-
-        @Override
-        public void run() {
-          try {
-            while (operations.decrementAndGet() >= 0) {
-              // bias toward a recently changed doc
-              int id = rand.nextInt(100) < 25 ? lastId : rand.nextInt(ndocs);
-
-              // when indexing, we update the index, then the model
-              // so when querying, we should first check the model, and then the index
-
-              boolean realTime = rand.nextInt(100) < percentRealtimeQuery;
-              DocInfo info;
-
-              if (realTime) {
-                info = model.get(id);
-              } else {
-                synchronized(TestRealTimeGet.this) {
-                  info = committedModel.get(id);
-                }
-              }
-
-              if (VERBOSE) {
-                verbose("querying id", id);
-              }
-              SolrQueryRequest sreq;
-              if (realTime) {
-                sreq = req("wt","json", "qt","/get", "ids",Integer.toString(id));
-              } else {
-                sreq = req("wt","json", "q","id:"+Integer.toString(id), "omitHeader","true");
-              }
-
-              String response = h.query(sreq);
-              Map rsp = (Map)ObjectBuilder.fromJSON(response);
-              List doclist = (List)(((Map)rsp.get("response")).get("docs"));
-              if (doclist.size() == 0) {
-                // there's no info we can get back with a delete, so not much we can check without further synchronization
-              } else {
-                assertEquals(1, doclist.size());
-                long foundVal = (Long)(((Map)doclist.get(0)).get(field));
-<<<<<<< HEAD
-                long foundVer = (Long)(((Map)doclist.get(0)).get("_version_"));
-                if (foundVer < Math.abs(info.version)
-                    || (foundVer == info.version && foundVal != info.val) ) {    // if the version matches, the val must
-                  verbose("ERROR, id=", id, "found=",response,"model",info);
-                  assertTrue(false);
-=======
-                if (foundVal < Math.abs(val)) {
-                  verbose("ERROR, id", id, "foundVal=",foundVal,"model val=",val,"realTime=",realTime);
-                  assertTrue(foundVal >= Math.abs(val));
->>>>>>> 00d85751
-                }
-              }
-            }
-          }
-          catch (Throwable e) {
-            operations.set(-1L);
-            SolrException.log(log, e);
-            fail(e.getMessage());
-          }
-        }
-      };
-
-      threads.add(thread);
-    }
-
-
-    for (Thread thread : threads) {
-      thread.start();
-    }
-
-    for (Thread thread : threads) {
-      thread.join();
-    }
-
-  }
-
-
-<<<<<<< HEAD
-  private Long addAndGetVersion(SolrInputDocument sdoc) throws Exception {
-    String response = updateJ(jsonAdd(sdoc), null);
-    Map rsp = (Map)ObjectBuilder.fromJSON(response);
-    return (Long) ((List)rsp.get("adds")).get(1);
-  }
-
-  private Long deleteAndGetVersion(String id) throws Exception {
-    String response = updateJ("{\"delete\":{\"id\":\""+id+"\"}}", null);
-    Map rsp = (Map)ObjectBuilder.fromJSON(response);
-    return (Long) ((List)rsp.get("deletes")).get(1);
-  }
-
-
-=======
 
 
   // The purpose of this test is to roughly model how solr uses lucene
@@ -1036,5 +736,4 @@
     return id == DocIdSetIterator.NO_MORE_DOCS ? -1 : id;
   }
 
->>>>>>> 00d85751
 }