--- conflicted
+++ resolved
@@ -17,8 +17,6 @@
 
 package org.apache.solr.handler.component;
 
-<<<<<<< HEAD
-=======
 import java.io.IOException;
 import java.io.PrintWriter;
 import java.io.StringWriter;
@@ -26,6 +24,7 @@
 import java.util.ArrayList;
 import java.util.Arrays;
 import java.util.Collection;
+import java.util.Collections;
 import java.util.HashMap;
 import java.util.Iterator;
 import java.util.LinkedHashMap;
@@ -33,8 +32,6 @@
 import java.util.Locale;
 import java.util.Map;
 
-import org.apache.lucene.index.LeafReaderContext;
->>>>>>> af748a92
 import org.apache.lucene.index.IndexReaderContext;
 import org.apache.lucene.index.LeafReaderContext;
 import org.apache.lucene.index.ReaderUtil;
@@ -108,22 +105,6 @@
 import org.apache.solr.search.grouping.endresulttransformer.SimpleEndResultTransformer;
 import org.apache.solr.util.SolrPluginUtils;
 
-import java.io.IOException;
-import java.io.PrintWriter;
-import java.io.StringWriter;
-import java.net.URL;
-import java.util.ArrayList;
-import java.util.Arrays;
-import java.util.Collection;
-import java.util.Collections;
-import java.util.HashMap;
-import java.util.Iterator;
-import java.util.LinkedHashMap;
-import java.util.List;
-import java.util.Locale;
-import java.util.Map;
-import java.util.regex.Pattern;
-
 /**
  * TODO!
  * 
@@ -1328,6 +1309,31 @@
     }
 
     @Override
+    public int startPosition() throws IOException {
+      throw new UnsupportedOperationException();
+    }
+
+    @Override
+    public int endPosition() throws IOException {
+      throw new UnsupportedOperationException();
+    }
+
+    @Override
+    public int startOffset() throws IOException {
+      throw new UnsupportedOperationException();
+    }
+
+    @Override
+    public int endOffset() throws IOException {
+      throw new UnsupportedOperationException();
+    }
+
+    @Override
+    public BytesRef getPayload() throws IOException {
+      throw new UnsupportedOperationException();
+    }
+
+    @Override
     public int nextDoc() throws IOException {
       throw new UnsupportedOperationException();
     }
