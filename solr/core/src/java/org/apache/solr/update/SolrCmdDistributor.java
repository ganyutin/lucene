--- conflicted
+++ resolved
@@ -17,40 +17,18 @@
 package org.apache.solr.update;
 
 
-<<<<<<< HEAD
 import java.io.IOException;
-import java.lang.invoke.MethodHandles;
-import java.net.ConnectException;
-import java.util.ArrayList;
-import java.util.List;
-import java.util.concurrent.Phaser;
-
-import org.apache.solr.client.solrj.SolrServerException;
-import org.apache.solr.client.solrj.impl.Http2SolrClient;
-=======
-import java.io.Closeable;
-import java.io.IOException;
-import java.io.InputStream;
 import java.lang.invoke.MethodHandles;
 import java.net.ConnectException;
 import java.net.SocketException;
 import java.net.SocketTimeoutException;
 import java.util.ArrayList;
-import java.util.Collections;
-import java.util.HashSet;
 import java.util.List;
-import java.util.Set;
-import java.util.concurrent.CompletionService;
-import java.util.concurrent.ExecutorCompletionService;
-import java.util.concurrent.Future;
-import org.apache.http.HttpResponse;
+import java.util.concurrent.Phaser;
+
 import org.apache.http.NoHttpResponseException;
-import org.apache.solr.client.solrj.SolrClient;
 import org.apache.solr.client.solrj.SolrServerException;
-import org.apache.solr.client.solrj.impl.BinaryResponseParser;
-import org.apache.solr.client.solrj.impl.ConcurrentUpdateSolrClient; // jdoc
-import org.apache.solr.client.solrj.impl.HttpSolrClient;
->>>>>>> 9c02bf09
+import org.apache.solr.client.solrj.impl.Http2SolrClient;
 import org.apache.solr.client.solrj.request.AbstractUpdateRequest;
 import org.apache.solr.client.solrj.request.UpdateRequest;
 import org.apache.solr.common.SolrException;
@@ -68,141 +46,27 @@
 /**
  * Used for distributing commands from a shard leader to its replicas.
  */
-<<<<<<< HEAD
 public class SolrCmdDistributor {
-  private static final int MAX_RETRIES_ON_FORWARD = 25;
-=======
-public class SolrCmdDistributor implements Closeable {
->>>>>>> 9c02bf09
   private static final Logger log = LoggerFactory.getLogger(MethodHandles.lookup().lookupClass());
 
-<<<<<<< HEAD
-=======
-  private int retryPause = 500;
-  
->>>>>>> 9c02bf09
   private final List<Error> allErrors = new ArrayList<>();
   private Http2SolrClient client;
   private Phaser pendingTasksPhaser = new Phaser(1);
-  private int maxRetriesOnForward = MAX_RETRIES_ON_FORWARD;
+  private int retryPause = 500;
 
   public SolrCmdDistributor(UpdateShardHandler updateShardHandler) {
     this.client = updateShardHandler.getUpdateOnlyHttpClient();
   }
-  
-<<<<<<< HEAD
-  public SolrCmdDistributor(Http2SolrClient client, int maxRetriesOnForward) {
+
+  public SolrCmdDistributor(Http2SolrClient client, int retryPause) {
     this.client = client;
-    this.maxRetriesOnForward = maxRetriesOnForward;
-=======
-  public SolrCmdDistributor(StreamingSolrClients clients, int retryPause) {
-    this.clients = clients;
     this.retryPause = retryPause;
-    completionService = new ExecutorCompletionService<>(clients.getUpdateExecutor());
-  }
-  
-  public void finish() {    
-    try {
-      assert ! finished : "lifecycle sanity check";
-      finished = true;
-      
-      blockAndDoRetries();
-    } finally {
-      clients.shutdown();
-    }
->>>>>>> 9c02bf09
   }
   
   public void finish() {
     blockUntilFinished();
   }
 
-<<<<<<< HEAD
-=======
-  private void doRetriesIfNeeded() {
-    // NOTE: retries will be forwards to a single url
-    
-    List<Error> errors = new ArrayList<>(this.errors);
-    errors.addAll(clients.getErrors());
-    List<Error> resubmitList = new ArrayList<>();
-    
-    if (log.isInfoEnabled() && errors.size() > 0) {
-      log.info("SolrCmdDistributor found {} errors", errors.size());
-    }
-    
-    if (log.isDebugEnabled() && errors.size() > 0) {
-      StringBuilder builder = new StringBuilder("SolrCmdDistributor found:");
-      int maxErrorsToShow = 10;
-      for (Error e:errors) {
-        if (maxErrorsToShow-- <= 0) break;
-        builder.append("\n" + e);
-      }
-      if (errors.size() > 10) {
-        builder.append("\n... and ");
-        builder.append(errors.size() - 10);
-        builder.append(" more");
-      }
-      log.debug(builder.toString());
-    }
-
-    for (Error err : errors) {
-      try {
-        String oldNodeUrl = err.req.node.getUrl();
-        
-        /*
-         * if this is a retryable request we may want to retry, depending on the error we received and
-         * the number of times we have already retried
-         */
-        boolean isRetry = err.req.shouldRetry(err);
-        
-        if (testing_errorHook != null) Diagnostics.call(testing_errorHook,
-            err.e);
-        
-        // this can happen in certain situations such as close
-        if (isRetry) {
-          err.req.retries++;
-
-          if (err.req.node instanceof ForwardNode) {
-            SolrException.log(SolrCmdDistributor.log, "forwarding update to "
-                + oldNodeUrl + " failed - retrying ... retries: "
-                + err.req.retries + "/" + err.req.node.getMaxRetries() + ". "
-                + err.req.cmd.toString() + " params:"
-                + err.req.uReq.getParams() + " rsp:" + err.statusCode, err.e);
-          } else {
-            SolrException.log(SolrCmdDistributor.log, "FROMLEADER request to "
-                + oldNodeUrl + " failed - retrying ... retries: "
-                + err.req.retries + "/" + err.req.node.getMaxRetries() + ". "
-                + err.req.cmd.toString() + " params:"
-                + err.req.uReq.getParams() + " rsp:" + err.statusCode, err.e);
-          }
-          try {
-            Thread.sleep(retryPause); //TODO: Do we want this wait for every error?
-          } catch (InterruptedException e) {
-            Thread.currentThread().interrupt();
-            log.warn(null, e);
-          }
-          resubmitList.add(err);
-        } else {
-          allErrors.add(err);
-        }
-      } catch (Exception e) {
-        // continue on
-        log.error("Unexpected Error while doing request retries", e);
-      }
-    }
-    
-    clients.clearErrors();
-    this.errors.clear();
-    for (Error err : resubmitList) {
-      submit(err.req, false);
-    }
-    
-    if (resubmitList.size() > 0) {
-      blockAndDoRetries();
-    }
-  }
-  
->>>>>>> 9c02bf09
   public void distribDelete(DeleteUpdateCommand cmd, List<Node> nodes, ModifiableSolrParams params) throws IOException {
     distribDelete(cmd, nodes, params, false, null, null);
   }
@@ -212,7 +76,7 @@
                             LeaderRequestReplicationTracker leaderTracker) throws IOException {
     
     if (!cmd.isDeleteById()) {
-      blockAndDoRetries(); // For DBQ, flush all writes before submitting
+      blockUntilFinished(); // For DBQ, flush all writes before submitting
     }
     
     for (Node node : nodes) {
@@ -339,47 +203,48 @@
   }
 
   private boolean checkRetry(Error err) {
-    String oldNodeUrl = err.req.node.getUrl();
-
-    // if there is a retry url, we want to retry...
-    boolean isRetry = err.req.node.checkRetry();
-
-    boolean doRetry = false;
-    int rspCode = err.statusCode;
-
-    if (testing_errorHook != null) Diagnostics.call(testing_errorHook,
-        err.t);
-
-    // this can happen in certain situations such as close
-    if (isRetry) {
-      if (rspCode == 404 || rspCode == 403 || rspCode == 503) {
-        doRetry = true;
-      }
-
-      // if it's a connect exception, lets try again
-      if (err.t instanceof SolrServerException) {
-        if (((SolrServerException) err.t).getRootCause() instanceof ConnectException) {
-          doRetry = true;
+    log.info("SolrCmdDistributor got error", err);
+    try {
+      String oldNodeUrl = err.req.node.getUrl();
+
+      /*
+       * if this is a retryable request we may want to retry, depending on the error we received and
+       * the number of times we have already retried
+       */
+      boolean isRetry = err.req.shouldRetry(err);
+      if (testing_errorHook != null) Diagnostics.call(testing_errorHook, err.t);
+
+      // this can happen in certain situations such as close
+      if (isRetry) {
+        err.req.retries++;
+
+        if (err.req.node instanceof ForwardNode) {
+          SolrException.log(SolrCmdDistributor.log, "forwarding update to "
+              + oldNodeUrl + " failed - retrying ... retries: "
+              + err.req.retries + "/" + err.req.node.getMaxRetries() + ". "
+              + err.req.cmd.toString() + " params:"
+              + err.req.uReq.getParams() + " rsp:" + err.statusCode, err.t);
+        } else {
+          SolrException.log(SolrCmdDistributor.log, "FROMLEADER request to "
+              + oldNodeUrl + " failed - retrying ... retries: "
+              + err.req.retries + "/" + err.req.node.getMaxRetries() + ". "
+              + err.req.cmd.toString() + " params:"
+              + err.req.uReq.getParams() + " rsp:" + err.statusCode, err.t);
         }
-      }
-
-      if (err.t instanceof ConnectException) {
-        doRetry = true;
-      }
-
-      if (err.req.retries < maxRetriesOnForward && doRetry) {
-        err.req.retries++;
-
-        SolrException.log(SolrCmdDistributor.log, "forwarding update to "
-            + oldNodeUrl + " failed - retrying ... retries: "
-            + err.req.retries + " " + err.req.cmd.toString() + " params:"
-            + err.req.uReq.getParams() + " rsp:" + rspCode, err.t);
-
+        try {
+          Thread.sleep(retryPause); //TODO: Do we want this wait for every error?
+        } catch (InterruptedException e) {
+          Thread.currentThread().interrupt();
+          log.warn(null, e);
+        }
         return true;
       } else {
         return false;
       }
-    } else {
+    } catch (Exception e) {
+      // continue on
+      log.error("Unexpected Error while doing request retries", e);
+      // avoid infinite loop
       return false;
     }
   }
@@ -412,7 +277,7 @@
      * @return true if this request should be retried after receiving a particular error
      *         false otherwise
      */
-    public boolean shouldRetry(Error err) {
+    boolean shouldRetry(Error err) {
       boolean isRetry = node.checkRetry(err);
       isRetry &= uReq.getDeleteQuery() == null || uReq.getDeleteQuery().isEmpty(); //Don't retry DBQs 
       return isRetry && retries < node.getMaxRetries();
@@ -542,18 +407,18 @@
     @Override
     public boolean checkRetry(Error err) {
       if (!retry) return false;
-      
+
       if (err.statusCode == 404 || err.statusCode == 403 || err.statusCode == 503) {
         return true;
       }
-      
+
       // if it's a connect exception, lets try again
-      if (err.e instanceof SolrServerException) {
-        if (isRetriableException(((SolrServerException) err.e).getRootCause())) {
+      if (err.t instanceof SolrServerException) {
+        if (isRetriableException(((SolrServerException) err.t).getRootCause())) {
           return true;
         }
       } else {
-        if (isRetriableException(err.e)) {
+        if (isRetriableException(err.t)) {
           return true;
         }
       }
@@ -648,9 +513,9 @@
       }
       
       // if it's a connect exception, lets try again
-      if (err.e instanceof SolrServerException && ((SolrServerException) err.e).getRootCause() instanceof ConnectException) {
+      if (err.t instanceof SolrServerException && ((SolrServerException) err.t).getRootCause() instanceof ConnectException) {
         doRetry = true;
-      } else if (err.e instanceof ConnectException) {
+      } else if (err.t instanceof ConnectException) {
         doRetry = true;
       }
       if (doRetry) {
